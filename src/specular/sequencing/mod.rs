use std::time::{SystemTime, UNIX_EPOCH};

use async_trait::async_trait;
use ethers::{
    middleware::SignerMiddleware,
    providers::Middleware,
    signers::{LocalWallet, Signer},
    types::{TransactionRequest, H256, U256, U64},
};
use eyre::Result;

use crate::{
    common::{BlockInfo, Epoch, RawTransaction},
    driver::sequencing::SequencingPolicy,
    engine::PayloadAttributes,
    l1::L1BlockInfo,
};

use crate::specular::common::{
    SetL1OracleValuesInput, SET_L1_ORACLE_VALUES_ABI, SET_L1_ORACLE_VALUES_SELECTOR,
};

pub mod config;

pub struct AttributesBuilder<M> {
    config: config::Config,
    client: SignerMiddleware<M, LocalWallet>,
}

// TODO[zhe]: 'static works for Http provider and MockProvider, not sure if it works for all [Middleware]
// TODO[zhe]: has to be 'static because o/w [Middleware::fill_transaction] will complain about lifetime
impl<M: Middleware + 'static> AttributesBuilder<M> {
    pub fn new(config: config::Config, l2_provider: M) -> Self {
        let wallet = LocalWallet::try_from(config.sequencer_private_key.clone())
            .expect("invalid sequencer private key");
        let client = SignerMiddleware::new(l2_provider, wallet);
        Self { config, client }
    }

    /// Returns the next l2 block timestamp, given the `parent_block_timestamp`.
    fn next_timestamp(&self, parent_block_timestamp: u64) -> u64 {
        parent_block_timestamp + self.config.blocktime
    }

    /// Returns the drift bound on the next l2 block's timestamp.
    fn next_drift_bound(&self, curr_origin: &L1BlockInfo) -> u64 {
        curr_origin.timestamp + self.config.max_seq_drift
    }

    /// Finds the origin of the next L2 block: either the current origin or the next, if sufficient time has passed.
    async fn find_next_origin(
        &self,
        curr_l2_block: &BlockInfo,
        curr_l1_epoch: &L1BlockInfo,
        next_l1_epoch: Option<&L1BlockInfo>,
    ) -> Result<L1BlockInfo> {
        let next_l2_ts = self.next_timestamp(curr_l2_block.timestamp);
        let next_drift_bound = self.next_drift_bound(curr_l1_epoch);
        let is_drift_bound_exceeded = next_l2_ts > next_drift_bound;
        if is_drift_bound_exceeded {
            tracing::info!("Next l2 ts exceeds the drift bound {}", next_drift_bound);
        }
        match (next_l1_epoch, is_drift_bound_exceeded) {
            // We found the next l1 block.
            (Some(next_l1_epoch), _) => {
                if next_l2_ts >= next_l1_epoch.timestamp {
                    Ok(next_l1_epoch.clone())
                } else {
                    Ok(curr_l1_epoch.clone())
                }
            }
            // We exceeded the drift bound, so we can't use the current origin.
            // But we also can't use the next l1 block since we don't have it.
            (_, true) => Err(eyre::eyre!("current origin drift bound exceeded.")),
            // We're not exceeding the drift bound, so we can just use the current origin.
            (_, false) => {
                tracing::info!("Falling back to current origin (next is unknown).");
                Ok(curr_l1_epoch.clone())
            }
        }
    }

    // Creates the `L1Oracle::setL1OracleValues` transaction to include at the top of
    // the next l2 block, which marks the start of an epoch.
    async fn create_l1_oracle_update_transaction(
        &self,
        parent_l2_block: &BlockInfo,
        parent_l1_epoch: &L1BlockInfo,
        origin: &L1BlockInfo,
    ) -> Result<Option<Vec<RawTransaction>>> {
        if parent_l1_epoch.number == origin.number {
            // Do not include the L1 oracle update tx if we are still in the same L1 epoch.
            return Ok(None);
        }
        // Construct L1 oracle update transaction data
        let set_l1_oracle_values_input: SetL1OracleValuesInput = (
            U256::from(origin.number),
            U256::from(origin.timestamp),
            origin.base_fee,
            origin.hash,
            origin.state_root,
        );
        let input = SET_L1_ORACLE_VALUES_ABI
            .encode_with_selector(*SET_L1_ORACLE_VALUES_SELECTOR, set_l1_oracle_values_input)
            .expect("failed to encode setL1OracleValues input");
        // Construct L1 oracle update transaction
        let mut tx = TransactionRequest::new()
            .to(self.config.l1_oracle_address)
            .gas(150_000_000) // TODO[zhe]: consider to lower this number
            .value(0)
            .data(input)
            .into();
        let target_l2_block_number = parent_l2_block.number + 1;
        // TODO[zhe]: here we let the provider to fill in the gas price
        // TODO[zhe]: consider to make it constant?
        self.client
            .fill_transaction(&mut tx, Some(target_l2_block_number.into()))
            .await?;
        let signature = Signer::sign_transaction(self.client.signer(), &tx).await?;
        let raw_tx = tx.rlp_signed(&signature);
        Ok(Some(vec![RawTransaction(raw_tx.0.into())]))
    }
}

#[async_trait]
impl<M: Middleware + 'static> SequencingPolicy for AttributesBuilder<M> {
    /// Returns true iff:
    /// 1. `parent_l2_block` is within the max safe lag (i.e. `parent_l2_block` isn't too far ahead of `safe_l2_head`).
    /// 2. The next timestamp isn't in the future.
    fn is_ready(&self, parent_l2_block: &BlockInfo, safe_l2_head: &BlockInfo) -> bool {
        safe_l2_head.number + self.config.max_safe_lag > parent_l2_block.number
            && self.next_timestamp(parent_l2_block.timestamp) <= unix_now()
    }

    async fn get_attributes(
        &self,
        parent_l2_block: &BlockInfo,
        parent_l1_epoch: &L1BlockInfo,
        next_l1_epoch: Option<&L1BlockInfo>,
    ) -> Result<PayloadAttributes> {
        let next_origin = self
            .find_next_origin(parent_l2_block, parent_l1_epoch, next_l1_epoch)
            .await?;
        let timestamp = self.next_timestamp(parent_l2_block.timestamp);
        let prev_randao = next_randao(&next_origin);
        let suggested_fee_recipient = self.config.system_config.batch_sender;
<<<<<<< HEAD
        let txs = self
            .create_l1_oracle_update_transaction(parent_l2_block, parent_l1_epoch, &next_origin)
            .await?;
        let no_tx_pool = timestamp > self.config.max_seq_drift;
=======
        let txs = create_top_of_block_transactions(&next_origin);
        let no_tx_pool = timestamp > next_origin.timestamp + self.config.max_seq_drift;
>>>>>>> c7d67e0e
        let gas_limit = self.config.system_config.gas_limit;
        Ok(PayloadAttributes {
            timestamp: U64::from(timestamp),
            prev_randao,
            suggested_fee_recipient,
            transactions: txs,
            no_tx_pool,
            gas_limit: U64::from(gas_limit),
            epoch: Some(create_epoch(next_origin)),
            l1_inclusion_block: None,
            seq_number: None,
        })
    }
}

/// Returns the next l2 block randao, reusing that of the `next_origin`.
fn next_randao(next_origin: &L1BlockInfo) -> H256 {
    next_origin.mix_hash
}

/// Extracts the epoch information from `info`.
fn create_epoch(info: L1BlockInfo) -> Epoch {
    Epoch {
        number: info.number,
        hash: info.hash,
        timestamp: info.timestamp,
    }
}

fn unix_now() -> u64 {
    SystemTime::now()
        .duration_since(UNIX_EPOCH)
        .unwrap()
        .as_secs()
}

#[cfg(test)]
mod tests {
    use crate::{common::BlockInfo, driver::sequencing::SequencingPolicy};

    use super::{config, unix_now, AttributesBuilder};
    use ethers::{
        abi::Address,
        providers::{MockProvider, Provider},
    };
    use eyre::Result;
    #[test]
    fn test_is_ready() -> Result<()> {
        // Setup.
        let config = config::Config {
            blocktime: 2,
            max_seq_drift: 0, // anything
            max_safe_lag: 10,
            system_config: config::SystemConfig {
                batch_sender: Address::zero(),
                gas_limit: 1,
            }, // anything
            l1_oracle_address: Address::zero(),
            // random publicly known private key
            sequencer_private_key:
                "4c0883a69102937d6231471b5dbb6204fe5129617082792ae468d01a3f362318".to_string(),
        };
        let mock_client = MockProvider::default();
        let provider: Provider<MockProvider> = Provider::new(mock_client);
        let attrs_builder = AttributesBuilder::new(config.clone(), provider);
        // Run test cases.
        let cases = vec![(true, true), (true, false), (false, true), (false, false)];
        for case in cases.iter() {
            let (input, expected) = generate_is_ready_case(case.0, case.1, config.clone());
            assert_eq!(
                attrs_builder.is_ready(&input.0, &input.1),
                expected,
                "case: {:?}",
                case
            );
        }
        Ok(())
    }

    /// Generates an (input, expected-output) test-case pair for `is_ready`.
    fn generate_is_ready_case(
        exceeds_lag: bool,
        exceeds_present: bool,
        config: config::Config,
    ) -> ((BlockInfo, BlockInfo), bool) {
        let now = unix_now();
        let parent_info = BlockInfo {
            number: if exceeds_lag {
                config.max_safe_lag
            } else {
                config.max_safe_lag - 1
            },
            hash: Default::default(),
            parent_hash: Default::default(),
            timestamp: if exceeds_present {
                now
            } else {
                now - config.blocktime
            },
        };
        let safe_head = BlockInfo {
            number: 0,
            hash: Default::default(),
            parent_hash: Default::default(),
            timestamp: 0,
        };
        ((parent_info, safe_head), !exceeds_lag && !exceeds_present)
    }
}<|MERGE_RESOLUTION|>--- conflicted
+++ resolved
@@ -144,15 +144,10 @@
         let timestamp = self.next_timestamp(parent_l2_block.timestamp);
         let prev_randao = next_randao(&next_origin);
         let suggested_fee_recipient = self.config.system_config.batch_sender;
-<<<<<<< HEAD
         let txs = self
             .create_l1_oracle_update_transaction(parent_l2_block, parent_l1_epoch, &next_origin)
             .await?;
-        let no_tx_pool = timestamp > self.config.max_seq_drift;
-=======
-        let txs = create_top_of_block_transactions(&next_origin);
         let no_tx_pool = timestamp > next_origin.timestamp + self.config.max_seq_drift;
->>>>>>> c7d67e0e
         let gas_limit = self.config.system_config.gas_limit;
         Ok(PayloadAttributes {
             timestamp: U64::from(timestamp),
