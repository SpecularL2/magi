/// A module for ingesting L1 chain data
pub mod l1;

/// Common types and functions
pub mod common;

/// Configuration management
pub mod config;

/// The derivation pipeline module for deriving the canonical L2 chain
pub mod derive;

/// A module for driving op-geth via the L2 Engine API
pub mod driver;

/// A module for the L2 Engine API
pub mod engine;

/// Peer to peer networking
pub mod network;

/// Application telemetry and logging
pub mod telemetry;

/// RPC module to host rpc server
pub mod rpc;

/// A module to handle running Magi in different sync modes
pub mod runner;

<<<<<<< HEAD
=======
/// A module for the specular features
>>>>>>> b945c1ab
pub mod specular;<|MERGE_RESOLUTION|>--- conflicted
+++ resolved
@@ -28,8 +28,5 @@
 /// A module to handle running Magi in different sync modes
 pub mod runner;
 
-<<<<<<< HEAD
-=======
 /// A module for the specular features
->>>>>>> b945c1ab
 pub mod specular;