--- conflicted
+++ resolved
@@ -146,11 +146,7 @@
 }
 
 impl LocalSequencerCli {
-<<<<<<< HEAD
-    pub fn private_key(&self) -> Option<String> {
-=======
     pub fn read_private_key(&self) -> Option<String> {
->>>>>>> c1a0952b
         let pk_file = self.pk_file.as_ref()?;
         match std::fs::read_to_string(pk_file) {
             Ok(content) => Some(content),
@@ -167,11 +163,6 @@
         Self {
             enabled: value.enabled,
             max_safe_lag: value.max_safe_lag,
-<<<<<<< HEAD
-            private_key: value.private_key(),
-=======
-            private_key: value.read_private_key(),
->>>>>>> c1a0952b
         }
     }
 }